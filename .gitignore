# Системные файлы
.DS_Store
Thumbs.db
*.tmp
*.temp

# Python
__pycache__/
*.py[cod]
*$py.class
*.so
.Python
build/
develop-eggs/
dist/
downloads/
eggs/
.eggs/
lib/
lib64/
parts/
sdist/
var/
wheels/
*.egg-info/
.installed.cfg
*.egg
MANIFEST

# Virtual environments
.venv
venv/
env/
ENV/

# IDE
.vscode/
.idea/
*.swp
*.swo

# Данные и модели
<<<<<<< HEAD
ml/training/data/
!ml/training/data/.gitkeep
ml/api/reports/

=======
kotlin-app/data/
ml-api/reports/
>>>>>>> c4d6a2f1

# Gradle
kotlin-app/build/
.gradle/
<<<<<<< HEAD
build/

# IDE/Gradle
*.iml
kapitol/

# Логи
*.log
logs/

# Данные обучения
ml/training/data/
!ml/training/data/.gitkeep

# Модели ML API
ml/api/reports/
=======

# Логи
*.log
logs/
>>>>>>> c4d6a2f1
<|MERGE_RESOLUTION|>--- conflicted
+++ resolved
@@ -40,20 +40,15 @@
 *.swo
 
 # Данные и модели
-<<<<<<< HEAD
 ml/training/data/
 !ml/training/data/.gitkeep
 ml/api/reports/
-
-=======
 kotlin-app/data/
 ml-api/reports/
->>>>>>> c4d6a2f1
 
 # Gradle
 kotlin-app/build/
 .gradle/
-<<<<<<< HEAD
 build/
 
 # IDE/Gradle
@@ -62,17 +57,4 @@
 
 # Логи
 *.log
-logs/
-
-# Данные обучения
-ml/training/data/
-!ml/training/data/.gitkeep
-
-# Модели ML API
-ml/api/reports/
-=======
-
-# Логи
-*.log
-logs/
->>>>>>> c4d6a2f1
+logs/