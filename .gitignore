# Системные файлы
.DS_Store
Thumbs.db
*.tmp
*.temp

# Python
__pycache__/
*.py[cod]
*$py.class
*.so
.Python
build/
develop-eggs/
dist/
downloads/
eggs/
.eggs/
lib/
lib64/
parts/
sdist/
var/
wheels/
*.egg-info/
.installed.cfg
*.egg
MANIFEST

# Virtual environments
.venv
venv/
env/
ENV/

# IDE
.vscode/
.idea/
*.swp
*.swo

# Данные и модели
ml/training/data/
ml/api/reports/
<<<<<<< HEAD
kotlin-app/data/
ml-api/reports/

# Gradle
=======

# ВРЕМЕННЫЕ файлы
desktop-app/build/
desktop-app/.gradle/
>>>>>>> 46ef3e6b
kotlin-app/build/

# НУЖНЫЕ файлы по gradle
!desktop-app/gradle/
!desktop-app/gradlew
!desktop-app/gradlew.bat
!desktop-app/build.gradle
!desktop-app/settings.gradle

# IDE/Gradle
*.iml
kapitol/

# Логи
*.log
<<<<<<< HEAD
logs/
=======
logs/

# JAR и Java
*.jar
*.class
jre/
jdk/
java/
desktop-app/build/libs/
>>>>>>> 46ef3e6b
<|MERGE_RESOLUTION|>--- conflicted
+++ resolved
@@ -42,36 +42,11 @@
 # Данные и модели
 ml/training/data/
 ml/api/reports/
-<<<<<<< HEAD
-kotlin-app/data/
-ml-api/reports/
-
-# Gradle
-=======
 
 # ВРЕМЕННЫЕ файлы
 desktop-app/build/
 desktop-app/.gradle/
->>>>>>> 46ef3e6b
 kotlin-app/build/
-
-# НУЖНЫЕ файлы по gradle
-!desktop-app/gradle/
-!desktop-app/gradlew
-!desktop-app/gradlew.bat
-!desktop-app/build.gradle
-!desktop-app/settings.gradle
-
-# IDE/Gradle
-*.iml
-kapitol/
-
-# Логи
-*.log
-<<<<<<< HEAD
-logs/
-=======
-logs/
 
 # JAR и Java
 *.jar
@@ -80,4 +55,11 @@
 jdk/
 java/
 desktop-app/build/libs/
->>>>>>> 46ef3e6b
+
+# IDE/Gradle
+*.iml
+kapitol/
+
+# Логи
+*.log
+logs/